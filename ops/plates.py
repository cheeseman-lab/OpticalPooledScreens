import string
import re
import numpy as np
import pandas as pd


<<<<<<< HEAD
def to_pixel_xy(df):

    x_0,y_0 = (df.iloc[0].x,df.iloc[0].y)
    df['x_px'] = df.apply(lambda row:(row.x-x_0)/row.pixel_size,axis=1)
    df['y_px'] = df.apply(lambda row:(row.y-y_0)/row.pixel_size,axis=1)

    return df


def add_global_xy(df, well_spacing, grid_shape, grid_spacing='10X', factor=1.,snake_remap=False):
=======
def add_global_xy(df, well_spacing, grid_shape, grid_spacing='10X', factor=1., 
    ij=('i', 'j'), xy=('x', 'y'), tile='tile'):
>>>>>>> 59753661
    """Adds global x and y coordinates to a dataframe with 
    columns indicating (i, j) or (x, y) positions. 
    """
    
    I, J = ij
    X, Y = xy
    df = df.copy()
<<<<<<< HEAD
    wt = list(zip(df['well'], df['tile']))
    d = {(w,t): plate_coordinate(w, t, well_spacing, grid_spacing, grid_shape,snake_remap) for w,t in set(wt)}
=======
    wt = list(zip(df['well'], df[tile]))
    d = {(w,t): plate_coordinate(w, t, well_spacing, grid_spacing, grid_shape) for w,t in set(wt)}
>>>>>>> 59753661
    y, x = zip(*[d[k] for k in wt])

    if 'x' in df:
        df['global_x'] = x + df[X] * factor
        df['global_y'] = y + df[Y] * factor
    elif 'i' in df:
        df['global_x'] = x + df[J] * factor
        df['global_y'] = y + df[I] * factor
    else:
        df['global_x'] = x
        df['global_y'] = y

    df['global_y'] *= -1
    return df


def plate_coordinate(well, tile, well_spacing, grid_spacing, grid_shape,snake_remap=False):
    """Returns global plate coordinate (i,j) in microns for a tile in a well. 
    The position is based on:
    `well_spacing` microns
      or one of '96w', '24w', '6w' for standard well plates 
    `grid_spacing` microns
      or one of '10X', '20X' for common spacing at a given magnification
    `grid_shape` (# rows, # columns)  
    """
    tile = int(tile)
    if isinstance(well_spacing,int):
    	well_spacing = well_spacing
    elif well_spacing.upper() == '96W':
        well_spacing = 9000
    elif well_spacing.upper() == '24W':
        well_spacing = 19300
    elif well_spacing.upper() == '6W':
        well_spacing = 39120

    if isinstance(grid_spacing,int):
    	delta = grid_spacing
    elif grid_spacing.upper() == '10X':
        delta = 1280
    elif str(grid_spacing).upper() == '20X':
        delta = 640
    else:
        delta = grid_spacing

    if snake_remap:
        tile = int(remap_snake(tile,grid_shape))

    row, col = well_to_row_col(well, mit=True)

    i, j = row * well_spacing, col * well_spacing

    height, width = grid_shape
    i += delta * int(tile / width)
    j += delta * (tile % width)
    
    i -= delta * ((height - 1) / 2.) 
    j -= delta * ((width  - 1)  / 2.)

    return i, j


def add_row_col(df, well='well', mit=False):
    rows, cols = zip(*[well_to_row_col(w, mit=mit) for w in df[well]])
    return df.assign(row=rows, col=cols)


def well_to_row_col(well, mit=False):
    if mit:
        return string.ascii_uppercase.index(well[0]), int(well[1:]) - 1
    else:
        return well[0], int(well[1:])


def standardize_well(df, col='well'):
    """Sane well labels.
    """
    arr = ['{0}{1:02d}'.format(w[0], int(w[1:])) for w in df[col]]
    return df.assign(**{col: arr})


def remap_snake(site, grid_shape):
    """Maps site names from snake order (Micro-Manager HCS plugin) 
    to row order.
    """

    rows, cols = grid_shape
    grid = np.arange(rows*cols).reshape(rows, cols)
    grid[1::2] = grid[1::2, ::-1]
    site_ = grid.flat[int(site)]
    return '%d' % site_


def filter_micromanager_positions(filename, well_site_list):
    """Restrict micromanager position list to given wells and sites.
    """
    import json
    if isinstance(well_site_list, pd.DataFrame):
        well_site_list = zip(well_site_list['well'], well_site_list['site'])

    well_site_list = set((str(w), str(s)) for w,s in well_site_list)
    def filter_well_site(position):
        pat = '(.\d+)-Site_(\d+)'
        return re.findall(pat, position['LABEL'])[0] in well_site_list
    
    with open(filename, 'r') as fh:
        d = json.load(fh)
        print ('read %d positions from %s' % (len(d['POSITIONS']), filename))
    
    d['POSITIONS'] = list(filter(filter_well_site, d['POSITIONS']))
    
    import datetime
    timestamp = '{date:%Y%m%d_%I.%M%p}'.format( date=datetime.datetime.now() )
    filename2 = '%s.%s.filtered.pos' % (filename, timestamp)
    with open(filename2, 'w') as fh:
        json.dump(d, fh)
        print( '...')
        print ('wrote %d positions to %s' % (len(d['POSITIONS']), filename2))<|MERGE_RESOLUTION|>--- conflicted
+++ resolved
@@ -4,7 +4,6 @@
 import pandas as pd
 
 
-<<<<<<< HEAD
 def to_pixel_xy(df):
 
     x_0,y_0 = (df.iloc[0].x,df.iloc[0].y)
@@ -14,11 +13,8 @@
     return df
 
 
-def add_global_xy(df, well_spacing, grid_shape, grid_spacing='10X', factor=1.,snake_remap=False):
-=======
-def add_global_xy(df, well_spacing, grid_shape, grid_spacing='10X', factor=1., 
+def add_global_xy(df, well_spacing, grid_shape, grid_spacing='10X', factor=1.,snake_remap=False,
     ij=('i', 'j'), xy=('x', 'y'), tile='tile'):
->>>>>>> 59753661
     """Adds global x and y coordinates to a dataframe with 
     columns indicating (i, j) or (x, y) positions. 
     """
@@ -26,13 +22,8 @@
     I, J = ij
     X, Y = xy
     df = df.copy()
-<<<<<<< HEAD
     wt = list(zip(df['well'], df['tile']))
     d = {(w,t): plate_coordinate(w, t, well_spacing, grid_spacing, grid_shape,snake_remap) for w,t in set(wt)}
-=======
-    wt = list(zip(df['well'], df[tile]))
-    d = {(w,t): plate_coordinate(w, t, well_spacing, grid_spacing, grid_shape) for w,t in set(wt)}
->>>>>>> 59753661
     y, x = zip(*[d[k] for k in wt])
 
     if 'x' in df:
