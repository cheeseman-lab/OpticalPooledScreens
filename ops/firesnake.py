--- conflicted
+++ resolved
@@ -26,13 +26,8 @@
     """
 
     @staticmethod
-<<<<<<< HEAD
-    def _align_SBS(data, method='DAPI', upsample_factor=2, window=4, cutoff=1,
+    def _align_SBS(data, method='DAPI', upsample_factor=2, window=2, cutoff=1,
         align_within_cycle=True, keep_trailing=False):
-=======
-    def _align_SBS(data, method='DAPI', upsample_factor=2, window=2, cutoff=1,
-        align_within_cycle=True):
->>>>>>> ed439f5a
         """Rigid alignment of sequencing cycles and channels. 
 
         Expects `data` to be an array with dimensions (CYCLE, CHANNEL, I, J).
